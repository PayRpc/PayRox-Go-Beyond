{
  "compilerOptions": {
    "target": "ES2022",
    "lib": ["ES2022"],
    "module": "NodeNext",
    "moduleResolution": "NodeNext",
    "declaration": true,
    "strict": false,
    "esModuleInterop": true,
    "skipLibCheck": true,
    "forceConsistentCasingInFileNames": true,
    "resolveJsonModule": true,
    "allowSyntheticDefaultImports": true,
    "experimentalDecorators": true,
    "emitDecoratorMetadata": true,
    "outDir": "./dist",
    "rootDir": "./",
<<<<<<< HEAD
    "noImplicitAny": false,
=======
>>>>>>> a42c309d
    "typeRoots": ["./node_modules/@types"]
  },
  "include": [
    "./scripts/**/*",
    "./test/**/*",
    "./tasks/**/*",
    "./hardhat.config.ts",
    "./src/**/*",
    "./typechain-types/**/*",
    "./cli/src/**/*",
    "./sdk/src/**/*"
  ],
  "exclude": [
    "node_modules",
    "dist",
    "artifacts",
    "cache",
    "coverage",
<<<<<<< HEAD
    "tools/ai-assistant/frontend"
=======
    "typechain-types"
>>>>>>> a42c309d
  ]
}<|MERGE_RESOLUTION|>--- conflicted
+++ resolved
@@ -15,10 +15,7 @@
     "emitDecoratorMetadata": true,
     "outDir": "./dist",
     "rootDir": "./",
-<<<<<<< HEAD
     "noImplicitAny": false,
-=======
->>>>>>> a42c309d
     "typeRoots": ["./node_modules/@types"]
   },
   "include": [
@@ -37,10 +34,7 @@
     "artifacts",
     "cache",
     "coverage",
-<<<<<<< HEAD
-    "tools/ai-assistant/frontend"
-=======
+    "tools/ai-assistant/frontend",
     "typechain-types"
->>>>>>> a42c309d
   ]
 }